--- conflicted
+++ resolved
@@ -3,8 +3,5 @@
 pub mod app;
 pub mod data;
 pub mod timestamp;
-<<<<<<< HEAD
 pub mod search;
-=======
-pub mod http;
->>>>>>> 456eabca
+pub mod http;