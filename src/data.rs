use crate::timestamp::{Interval, Timestamp};
pub use egui::{Color32, Rgba};
use serde::{Deserialize, Serialize};
use std::collections::BTreeSet;

// We encode EntryID as i64 because it allows us to pack Summary into the
// value -1. Users shouldn't need to know about this and interact through the
// methods below, or via EntryIndex.
#[derive(Debug, Clone, PartialEq, Eq, PartialOrd, Ord, Deserialize, Serialize)]
pub struct EntryID(Vec<i64>);

#[derive(Debug, Clone, Deserialize, Serialize)]
pub enum EntryIndex {
    Summary,
    Slot(u64),
}

#[derive(Debug, Clone, Deserialize, Serialize)]
pub enum EntryInfo {
    Panel {
        short_name: String,
        long_name: String,
        summary: Option<Box<EntryInfo>>,
        slots: Vec<EntryInfo>,
    },
    Slot {
        short_name: String,
        long_name: String,
        max_rows: u64,
    },
    Summary {
        color: Color32,
    },
}

#[derive(Debug, Copy, Clone, PartialEq, PartialOrd, Default, Deserialize, Serialize)]
pub struct UtilPoint {
    pub time: Timestamp,
    pub util: f32,
}

#[derive(Debug, Clone, Deserialize, Serialize, PartialEq)]
pub enum Field {
    I64(i64),
    U64(u64),
    String(String),
    Interval(Interval),
    Empty,
}

<<<<<<< HEAD
#[derive(Debug, Clone, Deserialize, Serialize, PartialEq)]
=======
#[derive(Debug, Copy, Clone, PartialEq, Eq, PartialOrd, Ord, Deserialize, Serialize)]
pub struct ItemUID(pub u64);

#[derive(Debug, Clone, Deserialize, Serialize)]
>>>>>>> a839ea3c
pub struct Item {
    pub interval: Interval,
    pub item_uid: ItemUID,
    pub color: Color32,
}

#[derive(Debug, Clone, Deserialize, Serialize, PartialEq)]
pub struct ItemMeta {
    pub title: String,
    pub fields: Vec<(String, Field)>,
}

#[derive(Debug, Copy, Clone, PartialEq, Eq, PartialOrd, Ord, Deserialize, Serialize)]
pub struct TileID(pub Interval);

#[derive(Debug, Clone, Deserialize, Serialize)]
pub struct SummaryTile {
    pub tile_id: TileID,
    pub utilization: Vec<UtilPoint>,
}

#[derive(Debug, Clone, Deserialize, Serialize)]
pub struct SlotTile {
    pub tile_id: TileID,
    pub items: Vec<Vec<Item>>, // row -> [item]
}

#[derive(Debug, Clone, Deserialize, Serialize)]
pub struct SlotMetaTile {
    pub tile_id: TileID,
    pub items: Vec<Vec<ItemMeta>>, // row -> [item]
}

pub trait DataSource {
    fn interval(&mut self) -> Interval;
    fn fetch_info(&mut self) -> &EntryInfo;
    fn request_tiles(&mut self, entry_id: &EntryID, request_interval: Interval) -> Vec<TileID>;
    fn fetch_summary_tile(&mut self, entry_id: &EntryID, tile_id: TileID) -> SummaryTile;
    fn fetch_slot_tile(&mut self, entry_id: &EntryID, tile_id: TileID) -> SlotTile;
    fn fetch_slot_meta_tile(&mut self, entry_id: &EntryID, tile_id: TileID) -> SlotMetaTile;
}

impl EntryID {
    pub fn root() -> Self {
        Self(Vec::new())
    }

    pub fn summary(&self) -> Self {
        let mut result = self.clone();
        result.0.push(-1);
        result
    }

    pub fn child(&self, index: u64) -> Self {
        let mut result = self.clone();
        result
            .0
            .push(index.try_into().expect("unable to fit in i64"));
        result
    }

    pub fn level(&self) -> u64 {
        self.0.len() as u64
    }

    pub fn last_slot_index(&self) -> Option<u64> {
        let last = self.0.last()?;
        (*last).try_into().ok()
    }

    pub fn slot_index(&self, level: u64) -> Option<u64> {
        let last = self.0.get(level as usize)?;
        (*last).try_into().ok()
    }

    pub fn last_index(&self) -> Option<EntryIndex> {
        let last = self.0.last()?;
        Some(
            (*last)
                .try_into()
                .map_or(EntryIndex::Summary, EntryIndex::Slot),
        )
    }

    pub fn index(&self, level: u64) -> Option<EntryIndex> {
        let last = self.0.get(level as usize)?;
        Some(
            (*last)
                .try_into()
                .map_or(EntryIndex::Summary, EntryIndex::Slot),
        )
    }
}

impl EntryInfo {
    pub fn get(&self, entry_id: &EntryID) -> Option<&EntryInfo> {
        let mut result = self;
        for i in 0..entry_id.level() {
            match (entry_id.index(i)?, result) {
                (EntryIndex::Summary, EntryInfo::Panel { summary, .. }) => {
                    return summary.as_deref();
                }
                (EntryIndex::Slot(j), EntryInfo::Panel { slots, .. }) => {
                    result = slots.get(j as usize)?;
                }
                _ => panic!("EntryID and EntryInfo do not match"),
            }
        }
        Some(result)
    }

    pub fn nodes(&self) -> u64 {
        if let EntryInfo::Panel { slots, .. } = self {
            slots.len() as u64
        } else {
            unreachable!()
        }
    }

    pub fn kinds(&self) -> Vec<String> {
        if let EntryInfo::Panel { slots: nodes, .. } = self {
            let mut result = Vec::new();
            let mut set = BTreeSet::new();
            for node in nodes {
                if let EntryInfo::Panel { slots: kinds, .. } = node {
                    for kind in kinds {
                        if let EntryInfo::Panel { short_name, .. } = kind {
                            if set.insert(short_name) {
                                result.push(short_name.clone());
                            }
                        } else {
                            unreachable!();
                        }
                    }
                } else {
                    unreachable!();
                }
            }
            return result;
        }
        unreachable!()
    }
}<|MERGE_RESOLUTION|>--- conflicted
+++ resolved
@@ -48,14 +48,10 @@
     Empty,
 }
 
-<<<<<<< HEAD
-#[derive(Debug, Clone, Deserialize, Serialize, PartialEq)]
-=======
 #[derive(Debug, Copy, Clone, PartialEq, Eq, PartialOrd, Ord, Deserialize, Serialize)]
 pub struct ItemUID(pub u64);
 
 #[derive(Debug, Clone, Deserialize, Serialize)]
->>>>>>> a839ea3c
 pub struct Item {
     pub interval: Interval,
     pub item_uid: ItemUID,
