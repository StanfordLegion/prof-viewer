use std::collections::{BTreeMap, BTreeSet, VecDeque};
use std::fmt;
use std::time::Duration;
#[cfg(not(target_arch = "wasm32"))]
use std::time::Instant;

use egui::{
    Align2, Color32, NumExt, Pos2, Rect, RichText, ScrollArea, Slider, Stroke, TextStyle, Vec2,
};
use egui_extras::{Column, TableBuilder};
use percentage::{Percentage, PercentageInteger};
use serde::{Deserialize, Serialize};

use crate::data::{
    DataSourceInfo, EntryID, EntryIndex, EntryInfo, Field, FieldID, FieldSchema, ItemLink,
    ItemMeta, ItemUID, SlotMetaTileData, SlotTileData, SummaryTileData, TileID, TileSet, UtilPoint,
};
use crate::deferred_data::{CountingDeferredDataSource, DeferredDataSource};
use crate::timestamp::{Interval, Timestamp, TimestampParseError};

/// Overview:
///   ProfApp -> Context, Window *
///   Window -> Config, Panel
///   Panel -> Summary, { Panel | Slot } *
///   Summary
///   Slot -> Item *
///
/// Context:
///   * Global configuration state (i.e., for all profiles)
///
/// Window:
///   * One Windows per profile
///   * Owns the ScrollArea (there is only **ONE** ScrollArea)
///   * Handles pan/zoom (there is only **ONE** pan/zoom setting)
///
/// Config:
///   * Window configuration state (i.e., specific to a profile)
///
/// Panel:
///   * One Panel for each level of nesting in the profile (root, node, kind)
///   * Table widget for (nested) cells
///   * Each row contains: label, content
///
/// Summary:
///   * Utilization widget
///
/// Slot:
///   * One Slot for each processor, channel, memory
///   * Viewer widget for items

#[derive(Debug, Clone)]
struct Summary {
    entry_id: EntryID,
    color: Color32,
    tiles: BTreeMap<TileID, Option<SummaryTileData>>,
    last_view_interval: Option<Interval>,
}

#[derive(Debug, Clone)]
struct Slot {
    entry_id: EntryID,
    short_name: String,
    long_name: String,
    expanded: bool,
    max_rows: u64,
    tile_ids: Vec<TileID>,
    tiles: BTreeMap<TileID, Option<SlotTileData>>,
    tile_metas: BTreeMap<TileID, Option<SlotMetaTileData>>,
    last_view_interval: Option<Interval>,
}

#[derive(Debug, Clone)]
struct Panel<S: Entry> {
    entry_id: EntryID,
    short_name: String,
    long_name: String,
    expanded: bool,

    summary: Option<Summary>,
    slots: Vec<S>,
}

#[derive(Debug, Clone)]
struct ItemLocator {
    // For vertical scroll, we need the item's entry ID and row index
    // (note: reversed, because we're in screen space)
    entry_id: EntryID,
    irow: Option<usize>,
}

#[derive(Debug, Clone)]
struct SearchCacheItem {
    item_uid: ItemUID,

    // Cache fields for display
    title: String,

    // For horizontal scroll, we need the item's interval
    interval: Interval,

    // For vertical scroll, we need the item's row index (note: reversed,
    // because we're in screen space)
    irow: usize,
}

#[derive(Debug, Clone)]
struct SearchState {
    title_field: FieldID,

    // Search parameters
    query: String,
    last_query: String,
    include_collapsed_entries: bool,
    last_include_collapsed_entries: bool,
    search_field: FieldID,
    last_search_field: FieldID,
    last_view_interval: Option<Interval>,

    // Cache of matching items
    result_set: BTreeSet<ItemUID>,
    result_cache: BTreeMap<EntryID, BTreeMap<TileID, BTreeMap<ItemUID, SearchCacheItem>>>,
    entry_tree: BTreeMap<u64, BTreeMap<u64, BTreeSet<u64>>>,
}

struct Config {
    field_schema: FieldSchema,

    // Node selection
    min_node: u64,
    max_node: u64,

    // Kind selection
    kinds: Vec<String>,
    kind_filter: BTreeSet<String>,

    // This is just for the local profile
    interval: Interval,
    tile_set: TileSet,

    data_source: CountingDeferredDataSource<Box<dyn DeferredDataSource>>,

    search_state: SearchState,

    // When the user clicks on an item, we put it here
    items_selected: BTreeMap<ItemUID, (ItemMeta, ItemLocator)>,

    // When the user clicks "Zoom to Item" or a search result, we put it here
    scroll_to_item: Option<ItemLocator>,
    // Same, but keep it around to highlight the item after arrival
    scroll_to_item_uid: Option<ItemUID>,

    last_request_interval: Option<Interval>,
    request_tile_cache: Vec<TileID>,
}

struct Window {
    panel: Panel<Panel<Panel<Slot>>>, // nodes -> kind -> proc/chan/mem
    index: u64,
    config: Config,
}

#[derive(Debug, Copy, Clone, PartialEq, Eq, PartialOrd, Ord, Deserialize, Serialize)]
enum IntervalOrigin {
    Zoom,
    Pan,
}

#[derive(Debug, Clone, Default, Deserialize, Serialize)]
struct IntervalState {
    levels: Vec<Interval>,
    origins: Vec<IntervalOrigin>,
    index: usize,
}

#[derive(Debug, Copy, Clone, PartialEq, Eq, PartialOrd, Ord, Deserialize, Serialize)]
enum IntervalSelectError {
    InvalidValue,
    NoUnit,
    InvalidUnit,
    StartAfterStop,
    StartAfterEnd,
    StopBeforeStart,
}

impl From<TimestampParseError> for IntervalSelectError {
    fn from(val: TimestampParseError) -> Self {
        match val {
            TimestampParseError::InvalidValue => IntervalSelectError::InvalidValue,
            TimestampParseError::NoUnit => IntervalSelectError::NoUnit,
            TimestampParseError::InvalidUnit => IntervalSelectError::InvalidUnit,
        }
    }
}

impl fmt::Display for IntervalSelectError {
    fn fmt(&self, f: &mut fmt::Formatter<'_>) -> fmt::Result {
        match self {
            IntervalSelectError::InvalidValue => write!(f, "invalid value"),
            IntervalSelectError::NoUnit => write!(f, "no unit"),
            IntervalSelectError::InvalidUnit => write!(f, "invalid unit"),
            IntervalSelectError::StartAfterStop => write!(f, "start after stop"),
            IntervalSelectError::StartAfterEnd => write!(f, "start after end"),
            IntervalSelectError::StopBeforeStart => write!(f, "stop before start"),
        }
    }
}

#[derive(Debug, Clone, Default)]
struct IntervalSelectState {
    // User-entered strings for the interval start/stop.
    start_buffer: String,
    stop_buffer: String,

    // Parse errors for the respective strings (if any).
    start_error: Option<IntervalSelectError>,
    stop_error: Option<IntervalSelectError>,
}

#[derive(Debug, Clone, Default, Deserialize, Serialize)]
struct Context {
    #[serde(skip)]
    row_height: f32,
    #[serde(skip)]
    scale_factor: f32,

    #[serde(skip)]
    subheading_size: f32,

    // This is across all profiles
    #[serde(skip)]
    total_interval: Interval,

    // Visible time range
    #[serde(skip)]
    view_interval: Interval,

    #[serde(skip)]
    drag_origin: Option<Pos2>,

    // Hack: We need to track the screenspace rect where slot/summary
    // data gets drawn. This gets used rendering the cursor, but we
    // only know it when we render slots. So stash it here.
    #[serde(skip)]
    slot_rect: Option<Rect>,

    toggle_dark_mode: bool,

    debug: bool,

    #[serde(skip)]
    show_controls: bool,

    #[serde(skip)]
    view_interval_history: IntervalState,
    #[serde(skip)]
    interval_select_state: IntervalSelectState,
}

#[derive(Default, Deserialize, Serialize)]
#[serde(default)] // deserialize missing fields as default value
struct ProfApp {
    // Data sources waiting to be turned into windows.
    #[serde(skip)]
    pending_data_sources: VecDeque<Box<dyn DeferredDataSource>>,

    #[serde(skip)]
    windows: Vec<Window>,

    cx: Context,

    #[cfg(not(target_arch = "wasm32"))]
    #[serde(skip)]
    last_update: Option<Instant>,
}

trait Entry {
    fn new(info: &EntryInfo, entry_id: EntryID) -> Self;

    fn entry_id(&self) -> &EntryID;
    fn label_text(&self) -> &str;
    fn hover_text(&self) -> &str;

    fn find_slot(&mut self, entry_id: &EntryID, level: u64) -> Option<&mut Slot>;
    fn find_summary(&mut self, entry_id: &EntryID, level: u64) -> Option<&mut Summary>;

    fn expand_slot(&mut self, entry_id: &EntryID, level: u64);

    fn inflate_meta(&mut self, config: &mut Config, cx: &mut Context);

    fn search(&mut self, config: &mut Config);

    fn label(&mut self, ui: &mut egui::Ui, rect: Rect, cx: &Context) {
        let response = ui.allocate_rect(
            rect,
            if self.is_expandable() {
                egui::Sense::click()
            } else {
                egui::Sense::hover()
            },
        );

        let style = ui.style();
        let font_id = TextStyle::Body.resolve(style);
        let visuals = if self.is_expandable() {
            style.interact_selectable(&response, false)
        } else {
            *style.noninteractive()
        };

        ui.painter()
            .rect(rect, 0.0, visuals.bg_fill, visuals.bg_stroke);
        ui.painter().text(
            rect.min + style.spacing.item_spacing * Vec2::new(1.0, cx.scale_factor),
            Align2::LEFT_TOP,
            self.label_text(),
            font_id,
            visuals.text_color(),
        );

        if response.clicked() {
            // This will take effect next frame because we can't redraw this widget now
            self.toggle_expanded();
        } else if response.hovered() {
            response.on_hover_text(self.hover_text());
        }
    }

    fn content(
        &mut self,
        ui: &mut egui::Ui,
        rect: Rect,
        viewport: Rect,
        config: &mut Config,
        cx: &mut Context,
    );

    fn height(&self, prefix: Option<&EntryID>, config: &Config, cx: &Context) -> f32;

    fn is_expandable(&self) -> bool;

    fn toggle_expanded(&mut self);
}

impl Summary {
    fn clear(&mut self) {
        self.tiles.clear();
    }

    fn inflate(&mut self, config: &mut Config, cx: &mut Context) {
        for tile_id in config.request_tiles(cx.view_interval) {
            config
                .data_source
                .fetch_summary_tile(&self.entry_id, tile_id, false);
            self.tiles.insert(tile_id, None);
        }
    }
}

impl Entry for Summary {
    fn new(info: &EntryInfo, entry_id: EntryID) -> Self {
        if let EntryInfo::Summary { color } = info {
            Self {
                entry_id,
                color: *color,
                tiles: BTreeMap::new(),
                last_view_interval: None,
            }
        } else {
            unreachable!()
        }
    }

    fn entry_id(&self) -> &EntryID {
        &self.entry_id
    }
    fn label_text(&self) -> &str {
        "avg"
    }
    fn hover_text(&self) -> &str {
        "Utilization Plot of Average Usage Over Time"
    }

    fn find_slot(&mut self, _entry_id: &EntryID, _level: u64) -> Option<&mut Slot> {
        unreachable!()
    }

    fn find_summary(&mut self, entry_id: &EntryID, level: u64) -> Option<&mut Summary> {
        assert_eq!(entry_id.level(), level);
        assert_eq!(entry_id.index(level - 1)?, EntryIndex::Summary);
        Some(self)
    }

    fn expand_slot(&mut self, _entry_id: &EntryID, _level: u64) {
        unreachable!()
    }

    fn inflate_meta(&mut self, _config: &mut Config, _cx: &mut Context) {
        unreachable!()
    }

    fn search(&mut self, _config: &mut Config) {
        unreachable!()
    }

    fn content(
        &mut self,
        ui: &mut egui::Ui,
        rect: Rect,
        _viewport: Rect,
        config: &mut Config,
        cx: &mut Context,
    ) {
        cx.slot_rect = Some(rect); // Save slot rect for use later

        const TOOLTIP_RADIUS: f32 = 4.0;
        let response = ui.allocate_rect(rect, egui::Sense::hover());
        let hover_pos = response.hover_pos(); // where is the mouse hovering?

        if self
            .last_view_interval
            .map_or(true, |i| i != cx.view_interval)
        {
            self.clear();
        }
        self.last_view_interval = Some(cx.view_interval);
        if self.tiles.is_empty() {
            self.inflate(config, cx);
        }

        let style = ui.style();
        let visuals = style.interact_selectable(&response, false);
        ui.painter()
            .rect(rect, 0.0, visuals.bg_fill, visuals.bg_stroke);

        let stroke = Stroke::new(visuals.bg_stroke.width, self.color);

        // Conversions to and from screen space coordinates
        let util_to_screen = |util: &UtilPoint| {
            let time = cx.view_interval.unlerp(util.time);
            rect.lerp_inside(Vec2::new(time, 1.0 - util.util))
        };
        let screen_to_util = |screen: Pos2| UtilPoint {
            time: cx
                .view_interval
                .lerp((screen.x - rect.left()) / rect.width()),
            util: 1.0 - (screen.y - rect.top()) / rect.height(),
        };

        // Linear interpolation along the line from p1 to p2
        let interpolate = |p1: Pos2, p2: Pos2, x: f32| {
            let ratio = (x - p1.x) / (p2.x - p1.x);
            Rect::from_min_max(p1, p2).lerp_inside(Vec2::new(ratio, ratio))
        };

        let mut last_util: Option<&UtilPoint> = None;
        let mut last_point: Option<Pos2> = None;
        let mut hover_util = None;
        for tile in self.tiles.values().flatten() {
            for util in &tile.utilization {
                let mut point = util_to_screen(util);
                if let Some(mut last) = last_point {
                    let last_util = last_util.unwrap();
                    if cx
                        .view_interval
                        .overlaps(Interval::new(last_util.time, util.time))
                    {
                        // Interpolate when out of view
                        if last.x < rect.min.x {
                            last = interpolate(last, point, rect.min.x);
                        }
                        if point.x > rect.max.x {
                            point = interpolate(last, point, rect.max.x);
                        }

                        ui.painter().line_segment([last, point], stroke);

                        if let Some(hover) = hover_pos {
                            if last.x <= hover.x && hover.x < point.x {
                                let interp = interpolate(last, point, hover.x);
                                ui.painter().circle_stroke(
                                    interp,
                                    TOOLTIP_RADIUS,
                                    visuals.fg_stroke,
                                );
                                hover_util = Some(screen_to_util(interp));
                            }
                        }
                    }
                }

                last_point = Some(point);
                last_util = Some(util);
            }
        }

        if let Some(util) = hover_util {
            let time = cx.view_interval.unlerp(util.time);
            let util_rect = Rect::from_min_max(
                rect.lerp_inside(Vec2::new(time - 0.05, 0.0)),
                rect.lerp_inside(Vec2::new(time + 0.05, 1.0)),
            );
            ui.show_tooltip(
                "utilization_tooltip",
                &util_rect,
                format!("{:.0}% Utilization", util.util * 100.0),
            );
        }
    }

    fn height(&self, prefix: Option<&EntryID>, _config: &Config, cx: &Context) -> f32 {
        assert!(prefix.is_none());
        const ROWS: u64 = 4;
        ROWS as f32 * cx.row_height
    }

    fn is_expandable(&self) -> bool {
        false
    }

    fn toggle_expanded(&mut self) {
        unreachable!();
    }
}

impl fmt::Display for Field {
    fn fmt(&self, f: &mut fmt::Formatter<'_>) -> fmt::Result {
        match self {
            Field::I64(value) => write!(f, "{value}"),
            Field::U64(value) => write!(f, "{value}"),
            Field::String(value) => write!(f, "{value}"),
            Field::Interval(value) => write!(f, "{value}"),
            Field::ItemLink(ItemLink { title, .. }) => write!(f, "{title}"),
            Field::Vec(fields) => {
                for (i, field) in fields.iter().enumerate() {
                    write!(f, "{field}")?;
                    if i < fields.len() {
                        write!(f, ", ")?;
                    }
                }
                Ok(())
            }
            Field::Empty => write!(f, ""),
        }
    }
}

struct FieldWithName<'a>(&'a str, &'a Field);

impl<'a> fmt::Display for FieldWithName<'a> {
    fn fmt(&self, f: &mut fmt::Formatter<'_>) -> fmt::Result {
        let FieldWithName(name, value) = self;
        match value {
            Field::Empty => write!(f, "{name}"),
            _ => write!(f, "{name}: {value}"),
        }
    }
}

impl Slot {
    fn rows(&self) -> u64 {
        const UNEXPANDED_ROWS: u64 = 2;
        if self.expanded {
            self.max_rows.at_least(UNEXPANDED_ROWS)
        } else {
            UNEXPANDED_ROWS
        }
    }

    fn clear(&mut self) {
        self.tile_ids.clear();
        self.tiles.clear();
        self.tile_metas.clear();
    }

    fn inflate(&mut self, config: &mut Config, cx: &mut Context) {
        for tile_id in config.request_tiles(cx.view_interval) {
            config
                .data_source
                .fetch_slot_tile(&self.entry_id, tile_id, false);
            self.tile_ids.push(tile_id);
            self.tiles.insert(tile_id, None);
        }
    }

    fn fetch_meta_tile(
        &mut self,
        tile_id: TileID,
        config: &mut Config,
    ) -> Option<&SlotMetaTileData> {
        self.tile_metas
            .entry(tile_id)
            .or_insert_with(|| {
                config
                    .data_source
                    .fetch_slot_meta_tile(&self.entry_id, tile_id, false);
                None
            })
            .as_ref()
    }

    #[allow(clippy::too_many_arguments)]
    fn render_tile(
        &mut self,
        tile_index: usize,
        rows: u64,
        mut hover_pos: Option<Pos2>,
        ui: &mut egui::Ui,
        rect: Rect,
        viewport: Rect,
        config: &mut Config,
        cx: &mut Context,
    ) -> Option<Pos2> {
        // Hack: can't pass this as an argument because it aliases self.
        let tile_id = self.tile_ids[tile_index];
        let tile = self.tiles.get(&tile_id).unwrap();

        if !tile.is_some() {
            // Tile hasn't finished loading.
            return hover_pos;
        }
        let tile = tile.as_ref().unwrap();

        if !cx.view_interval.overlaps(tile_id.0) {
            return hover_pos;
        }

        // Track which item, if any, we're interacting with
        let mut interact_item = None;

        for (row, row_items) in tile.items.iter().enumerate() {
            // Need to reverse the rows because we're working in screen space
            let irow = rows - (row as u64) - 1;

            // We want to do this first on rows, so that we can cut the
            // entire row if we don't need it

            // Compute bounds for the whole row
            let row_min = rect.lerp_inside(Vec2::new(0.0, (irow as f32 + 0.05) / rows as f32));
            let row_max = rect.lerp_inside(Vec2::new(1.0, (irow as f32 + 0.95) / rows as f32));

            // Cull if out of bounds
            // Note: need to shift by rect.min to get to viewport space
            if row_max.y - rect.min.y < viewport.min.y {
                break;
            } else if row_min.y - rect.min.y > viewport.max.y {
                continue;
            }

            // Check if mouse is hovering over this row
            let row_rect = Rect::from_min_max(row_min, row_max);
            let row_hover = hover_pos.map_or(false, |h| row_rect.contains(h));

            // Now handle the items
            for (item_idx, item) in row_items.iter().enumerate() {
                if !cx.view_interval.overlaps(item.interval) {
                    continue;
                }

                // Note: the interval is EXCLUSIVE. This turns out to be what
                // we want here, because in screen coordinates interval.stop
                // is the BEGINNING of the interval.stop nanosecond.
                let start = cx.view_interval.unlerp(item.interval.start).at_least(0.0);
                let stop = cx.view_interval.unlerp(item.interval.stop).at_most(1.0);
                let min = rect.lerp_inside(Vec2::new(start, (irow as f32 + 0.05) / rows as f32));
                let max = rect.lerp_inside(Vec2::new(stop, (irow as f32 + 0.95) / rows as f32));

                let item_rect = Rect::from_min_max(min, max);
                if row_hover && hover_pos.map_or(false, |h| item_rect.contains(h)) {
                    hover_pos = None;
                    interact_item = Some((row, item_idx, item_rect, tile_id));
                }

                let highlight = config.items_selected.contains_key(&item.item_uid)
                    || config.scroll_to_item_uid == Some(item.item_uid);

                let mut color = item.color;
                if !config.search_state.query.is_empty() {
                    if config.search_state.result_set.contains(&item.item_uid) || highlight {
                        color = Color32::RED;
                    } else {
                        color = color.gamma_multiply(0.2);
                    }
                } else if highlight {
                    color = Color32::RED;
                }

                ui.painter().rect(item_rect, 0.0, color, Stroke::NONE);
            }
        }

        if let Some((row, item_idx, item_rect, tile_id)) = interact_item {
            // Hack: clone here  to avoid mutability conflict.
            let entry_id = self.entry_id.clone();
            if let Some(tile_meta) = self.fetch_meta_tile(tile_id, config) {
                let item_meta = &tile_meta.items[row][item_idx];
                ui.show_tooltip_ui("task_tooltip", &item_rect, |ui| {
                    ui.label(&item_meta.title);
                    if cx.debug {
                        ui.label(format!("Item UID: {}", item_meta.item_uid.0));
                    }
                    for (field_id, field) in &item_meta.fields {
                        let name = config.field_schema.get_name(*field_id).unwrap();
                        ui.label(format!("{}", FieldWithName(name, field)));
                    }
                    ui.label("(Click to show details.)");
                });

                // Also mark task as selected if the mouse has been clicked
                ui.input(|i| {
                    // A "click" is measured on *release*, assuming certain
                    // properties hold (e.g., the button was held less than
                    // some duration, and it moved less than some amount).
                    if i.pointer.any_click() && i.pointer.primary_released() {
                        let irow = Some(rows as usize - row - 1);
                        match config.items_selected.entry(item_meta.item_uid) {
                            std::collections::btree_map::Entry::Vacant(e) => {
                                e.insert((item_meta.clone(), ItemLocator { entry_id, irow }));
                            }
                            std::collections::btree_map::Entry::Occupied(e) => {
                                e.remove_entry();
                                config.scroll_to_item_uid = None;
                            }
                        }
                    }
                });
            }
        }

        hover_pos
    }
}

impl Entry for Slot {
    fn new(info: &EntryInfo, entry_id: EntryID) -> Self {
        if let EntryInfo::Slot {
            short_name,
            long_name,
            max_rows,
        } = info
        {
            Self {
                entry_id,
                short_name: short_name.to_owned(),
                long_name: long_name.to_owned(),
                expanded: true,
                max_rows: *max_rows,
                tile_ids: Vec::new(),
                tiles: BTreeMap::new(),
                tile_metas: BTreeMap::new(),
                last_view_interval: None,
            }
        } else {
            unreachable!()
        }
    }

    fn entry_id(&self) -> &EntryID {
        &self.entry_id
    }
    fn label_text(&self) -> &str {
        &self.short_name
    }
    fn hover_text(&self) -> &str {
        &self.long_name
    }

    fn find_slot(&mut self, entry_id: &EntryID, level: u64) -> Option<&mut Slot> {
        assert_eq!(entry_id.level(), level);
        assert!(entry_id.slot_index(level - 1).is_some());
        Some(self)
    }

    fn find_summary(&mut self, _entry_id: &EntryID, _level: u64) -> Option<&mut Summary> {
        unreachable!()
    }

    fn expand_slot(&mut self, entry_id: &EntryID, level: u64) {
        assert_eq!(entry_id.level(), level);
        assert!(entry_id.slot_index(level - 1).is_some());
        self.expanded = true;
    }

    fn inflate_meta(&mut self, config: &mut Config, cx: &mut Context) {
        for tile_id in config.request_tiles(cx.view_interval) {
            self.fetch_meta_tile(tile_id, config);
        }
    }

    fn search(&mut self, config: &mut Config) {
        if !config.search_state.start_entry(self) {
            return;
        }

        for (tile_id, tile) in &self.tile_metas {
            if let Some(tile) = tile {
                if !config.search_state.start_tile(self, *tile_id) {
                    continue;
                }

                for (row, row_items) in tile.items.iter().enumerate() {
                    for item in row_items {
                        if config.search_state.is_match(item) {
                            // Reverse rows because we're in screen space
                            let irow = tile.items.len() - row - 1;
                            config.search_state.insert(self, *tile_id, irow, item);
                        }
                    }
                }
            }
        }
    }

    fn content(
        &mut self,
        ui: &mut egui::Ui,
        rect: Rect,
        viewport: Rect,
        config: &mut Config,
        cx: &mut Context,
    ) {
        cx.slot_rect = Some(rect); // Save slot rect for use later

        let response = ui.allocate_rect(rect, egui::Sense::hover());
        let mut hover_pos = response.hover_pos(); // where is the mouse hovering?

        if self.expanded {
            if self
                .last_view_interval
                .map_or(true, |i| i != cx.view_interval)
            {
                self.clear();
            }
            self.last_view_interval = Some(cx.view_interval);
            if self.tiles.is_empty() {
                self.inflate(config, cx);
            }

            let style = ui.style();
            let visuals = style.interact_selectable(&response, false);
            ui.painter()
                .rect(rect, 0.0, visuals.bg_fill, visuals.bg_stroke);

            let rows = self.rows();
            for tile_index in 0..self.tile_ids.len() {
                hover_pos =
                    self.render_tile(tile_index, rows, hover_pos, ui, rect, viewport, config, cx);
            }
        }
    }

    fn height(&self, _prefix: Option<&EntryID>, _config: &Config, cx: &Context) -> f32 {
        self.rows() as f32 * cx.row_height
    }

    fn is_expandable(&self) -> bool {
        true
    }

    fn toggle_expanded(&mut self) {
        self.expanded = !self.expanded;
    }
}

impl<S: Entry> Panel<S> {
    fn render<T: Entry>(
        ui: &mut egui::Ui,
        rect: Rect,
        viewport: Rect,
        slot: &mut T,
        y: &mut f32,
        config: &mut Config,
        cx: &mut Context,
    ) -> bool {
        const LABEL_WIDTH: f32 = 60.0;
        const COL_PADDING: f32 = 4.0;
        const ROW_PADDING: f32 = 4.0;

        // Compute the size of this slot
        // This is in screen (i.e., rect) space
        let min_y = *y;
        let max_y = min_y + slot.height(None, config, cx);
        *y = max_y + ROW_PADDING;

        // Cull if out of bounds
        // Note: need to shift by rect.min to get to viewport space
        if max_y - rect.min.y < viewport.min.y {
            return false;
        } else if min_y - rect.min.y > viewport.max.y {
            return true;
        }

        // Draw label and content
        let label_min = rect.min.x;
        let label_max = (rect.min.x + LABEL_WIDTH).at_most(rect.max.x);
        let content_min = (label_max + COL_PADDING).at_most(rect.max.x);
        let content_max = rect.max.x;

        let label_subrect =
            Rect::from_min_max(Pos2::new(label_min, min_y), Pos2::new(label_max, max_y));
        let content_subrect =
            Rect::from_min_max(Pos2::new(content_min, min_y), Pos2::new(content_max, max_y));

        // Shift viewport up by the amount consumed
        // Invariant: (0, 0) in viewport is rect.min
        //   (i.e., subtracting rect.min gets us from screen space to viewport space)
        // Note: viewport.min is NOT necessarily (0, 0)
        let content_viewport = viewport.translate(Vec2::new(0.0, rect.min.y - min_y));

        slot.content(ui, content_subrect, content_viewport, config, cx);
        slot.label(ui, label_subrect, cx);

        false
    }

    fn is_slot_visible(slot: &S, config: &Config) -> bool {
        let level = slot.entry_id().level();
        if level == 1 {
            // Apply node filter.
            let index = slot.entry_id().last_slot_index().unwrap();
            index >= config.min_node && index <= config.max_node
        } else if level == 2 {
            // Apply kind filter.
            let kind = slot.label_text();
            config.kind_filter.is_empty() || config.kind_filter.contains(kind)
        } else {
            true
        }
    }
}

impl<S: Entry> Entry for Panel<S> {
    fn new(info: &EntryInfo, entry_id: EntryID) -> Self {
        if let EntryInfo::Panel {
            short_name,
            long_name,
            summary,
            slots,
        } = info
        {
            let expanded = entry_id.level() != 2;
            let summary = summary
                .as_ref()
                .map(|s| Summary::new(s, entry_id.summary()));
            let slots = slots
                .iter()
                .enumerate()
                .map(|(i, s)| S::new(s, entry_id.child(i as u64)))
                .collect();
            Self {
                entry_id,
                short_name: short_name.to_owned(),
                long_name: long_name.to_owned(),
                expanded,
                summary,
                slots,
            }
        } else {
            unreachable!()
        }
    }

    fn entry_id(&self) -> &EntryID {
        &self.entry_id
    }
    fn label_text(&self) -> &str {
        &self.short_name
    }
    fn hover_text(&self) -> &str {
        &self.long_name
    }

    fn find_slot(&mut self, entry_id: &EntryID, level: u64) -> Option<&mut Slot> {
        self.slots
            .get_mut(entry_id.slot_index(level)? as usize)?
            .find_slot(entry_id, level + 1)
    }

    fn find_summary(&mut self, entry_id: &EntryID, level: u64) -> Option<&mut Summary> {
        if level < entry_id.level() - 1 {
            self.slots
                .get_mut(entry_id.slot_index(level)? as usize)?
                .find_summary(entry_id, level + 1)
        } else {
            self.summary.as_mut()?.find_summary(entry_id, level + 1)
        }
    }

    fn expand_slot(&mut self, entry_id: &EntryID, level: u64) {
        self.slots
            .get_mut(entry_id.slot_index(level).unwrap() as usize)
            .unwrap()
            .expand_slot(entry_id, level + 1);
        self.expanded = true;
    }

    fn inflate_meta(&mut self, config: &mut Config, cx: &mut Context) {
        let force = config.search_state.include_collapsed_entries;
        if self.expanded || force {
            for slot in &mut self.slots {
                // Apply visibility settings
                if !force && !Self::is_slot_visible(slot, config) {
                    continue;
                }

                slot.inflate_meta(config, cx);
            }
        }
    }

    fn search(&mut self, config: &mut Config) {
        let force = config.search_state.include_collapsed_entries;
        if self.expanded || force {
            for slot in &mut self.slots {
                // Apply visibility settings
                if !force && !Self::is_slot_visible(slot, config) {
                    continue;
                }

                slot.search(config);
            }
        }
    }

    fn content(
        &mut self,
        ui: &mut egui::Ui,
        rect: Rect,
        viewport: Rect,
        config: &mut Config,
        cx: &mut Context,
    ) {
        let mut y = rect.min.y;
        if let Some(summary) = &mut self.summary {
            Self::render(ui, rect, viewport, summary, &mut y, config, cx);
        }

        if self.expanded {
            for slot in &mut self.slots {
                // Apply visibility settings
                if !Self::is_slot_visible(slot, config) {
                    continue;
                }

                if Self::render(ui, rect, viewport, slot, &mut y, config, cx) {
                    break;
                }
            }
        }
    }

    fn height(&self, prefix: Option<&EntryID>, config: &Config, cx: &Context) -> f32 {
        const UNEXPANDED_ROWS: u64 = 2;
        const ROW_PADDING: f32 = 4.0;

        let mut total = 0.0;
        let mut rows: i64 = 0;
        if let Some(summary) = &self.summary {
            total += summary.height(None, config, cx);
            rows += 1;
        } else if !self.expanded {
            // Need some minimum space if this panel has no summary and is collapsed
            total += UNEXPANDED_ROWS as f32 * cx.row_height;
            rows += 1;
        }

        if self.expanded {
            for slot in &self.slots {
                if let Some(prefix) = prefix {
                    // If this is our entry, stop
                    if slot.entry_id() == prefix {
                        break;
                    }
                }

                // Apply visibility settings
                if !Self::is_slot_visible(slot, config) {
                    continue;
                }

                total += slot.height(prefix, config, cx);

                if let Some(prefix) = prefix {
                    // If we're a prefix of the entry, recurse and then stop
                    if prefix.has_prefix(slot.entry_id()) {
                        break;
                    }
                }

                rows += 1;
            }
        }

        total += (rows - 1).at_least(0) as f32 * ROW_PADDING;

        total
    }

    fn is_expandable(&self) -> bool {
        !self.slots.is_empty()
    }

    fn toggle_expanded(&mut self) {
        self.expanded = !self.expanded;
    }
}

impl SearchState {
    fn new(title_id: FieldID) -> Self {
        Self {
            title_field: title_id,

            query: "".to_owned(),
            last_query: "".to_owned(),
            include_collapsed_entries: false,
            last_include_collapsed_entries: false,
            search_field: title_id,
            last_search_field: title_id,
            last_view_interval: None,

            result_set: BTreeSet::new(),
            result_cache: BTreeMap::new(),
            entry_tree: BTreeMap::new(),
        }
    }

    fn clear(&mut self) {
        self.result_set.clear();
        self.result_cache.clear();
        self.entry_tree.clear();
    }

    fn ensure_valid_cache(&mut self, cx: &Context) {
        let mut invalidate = false;

        // Invalidate when the search query changes.
        if self.query != self.last_query {
            invalidate = true;
            self.last_query = self.query.clone();
        }

        // Invalidate when the search field changes.
        if self.search_field != self.last_search_field {
            invalidate = true;
            self.last_search_field = self.search_field;
        }

        // Invalidate when EXCLUDING collapsed entries. (I.e., because the
        // searched set shrinks. Growing is ok because search is monotonic.)
        if self.include_collapsed_entries != self.last_include_collapsed_entries
            && !self.include_collapsed_entries
        {
            invalidate = true;
            self.last_include_collapsed_entries = self.include_collapsed_entries;
        }

        // Invalidate when the view interval changes.
        if self.last_view_interval != Some(cx.view_interval) {
            invalidate = true;
            self.last_view_interval = Some(cx.view_interval);
        }

        if invalidate {
            self.clear();
        }
    }

    fn is_string_match(&self, s: &str) -> bool {
        s.contains(&self.query)
    }

    fn is_field_match(&self, field: &Field) -> bool {
        match field {
            Field::String(s) => self.is_string_match(s),
            Field::ItemLink(ItemLink { title, .. }) => self.is_string_match(title),
            Field::Vec(fields) => fields.iter().any(|f| self.is_field_match(f)),
            _ => false,
        }
    }

    fn is_match(&self, item: &ItemMeta) -> bool {
        let field = self.search_field;
        if field == self.title_field {
            item.title.contains(&self.query)
        } else if let Some((_, value)) = item.fields.iter().find(|(x, _)| *x == field) {
            self.is_field_match(value)
        } else {
            false
        }
    }

    const MAX_SEARCH_RESULTS: usize = 100_000;

    fn start_entry<E: Entry>(&mut self, entry: &E) -> bool {
        // Early exit if we found enough items.
        if self.result_set.len() >= Self::MAX_SEARCH_RESULTS {
            return false;
        }

        // Double lookup is better than cloning unconditionally.
        if !self.result_cache.contains_key(entry.entry_id()) {
            self.result_cache
                .entry(entry.entry_id().clone())
                .or_default();
        }

        // Always recurse into tiles, because results can be fetched
        // asynchronously.
        true
    }

    fn start_tile<E: Entry>(&mut self, entry: &E, tile_id: TileID) -> bool {
        // Early exit if we found enough items.
        if self.result_set.len() >= Self::MAX_SEARCH_RESULTS {
            return false;
        }

        let mut result = true;
        // Always called second, so we know the entry exists.
        let cache = self.result_cache.get_mut(entry.entry_id()).unwrap();
        cache
            .entry(tile_id)
            .and_modify(|_| {
                result = false;
            })
            .or_default();
        result
    }

    fn insert<E: Entry>(&mut self, entry: &E, tile_id: TileID, irow: usize, item: &ItemMeta) {
        if self.result_set.len() >= Self::MAX_SEARCH_RESULTS {
            return;
        }

        // We want each item to appear once, so check the result set first
        // before inserting.
        if self.result_set.insert(item.item_uid) {
            let cache = self.result_cache.get_mut(entry.entry_id()).unwrap();
            let cache = cache.get_mut(&tile_id).unwrap();
            cache
                .entry(item.item_uid)
                .or_insert_with(|| SearchCacheItem {
                    item_uid: item.item_uid,
                    irow,
                    interval: item.original_interval,
                    title: item.title.clone(),
                });
        }
    }

    fn build_entry_tree(&mut self) {
        for (entry_id, cache) in &self.result_cache {
            let cache_size: u64 = cache.values().map(|x| x.len() as u64).sum();
            if cache_size == 0 {
                continue;
            }

            let level0_index = entry_id.slot_index(0).unwrap();
            let level1_index = entry_id.slot_index(1).unwrap();
            let level2_index = entry_id.slot_index(2).unwrap();

            let level0_subtree = self.entry_tree.entry(level0_index).or_default();
            let level1_subtree = level0_subtree.entry(level1_index).or_default();
            level1_subtree.insert(level2_index);
        }
    }
}

impl Config {
    fn new(data_source: Box<dyn DeferredDataSource>, info: DataSourceInfo) -> Self {
        let max_node = info.entry_info.nodes();
        let kinds = info.entry_info.kinds();
        let interval = info.interval;
        let tile_set = info.tile_set;

        let mut field_schema = info.field_schema;
        assert!(!field_schema.contains_name("Title"));
        let title_id = field_schema.insert("Title".to_owned(), true);
        let search_state = SearchState::new(title_id);

        Self {
            field_schema,
            min_node: 0,
            max_node,
            kinds,
            kind_filter: BTreeSet::new(),
            interval,
            tile_set,
            data_source: CountingDeferredDataSource::new(data_source),
            search_state,
            items_selected: BTreeMap::new(),
            scroll_to_item: None,
            scroll_to_item_uid: None,
            last_request_interval: None,
            request_tile_cache: Vec::new(),
        }
    }

    fn request_tiles(&mut self, request_interval: Interval) -> Vec<TileID> {
        if self.last_request_interval == Some(request_interval) {
            return self.request_tile_cache.clone();
        }

        if self.tile_set.tiles.is_empty() {
            // For dynamic profiles, just return the request as one tile.
            self.request_tile_cache = vec![TileID(request_interval)];
            return self.request_tile_cache.clone();
        }

        // We're in a static profile. Estimate the best zoom level, where
        // "best" minimizes the ratio of the tile size to request size.
        let request_duration = request_interval.duration_ns();
        let chosen_level = self
            .tile_set
            .tiles
            .iter()
            .min_by_key(|level| {
                let d = level.first().unwrap().0.duration_ns();
                if d < request_duration {
                    request_duration / d
                } else {
                    d / request_duration
                }
            })
            .unwrap();

        // Now filter to just tiles overlapping the requested interval.
        self.request_tile_cache = chosen_level
            .iter()
            .filter(|tile| request_interval.overlaps(tile.0))
            .copied()
            .collect();
        self.request_tile_cache.clone()
    }
}

impl Window {
    fn new(data_source: Box<dyn DeferredDataSource>, info: DataSourceInfo, index: u64) -> Self {
        Self {
            panel: Panel::new(&info.entry_info, EntryID::root()),
            index,
            config: Config::new(data_source, info),
        }
    }

    fn find_slot(&mut self, entry_id: &EntryID) -> Option<&mut Slot> {
        self.panel.find_slot(entry_id, 0)
    }

    fn find_summary(&mut self, entry_id: &EntryID) -> Option<&mut Summary> {
        self.panel.find_summary(entry_id, 0)
    }

    fn expand_slot(&mut self, entry_id: &EntryID) {
        self.panel.expand_slot(entry_id, 0);
    }

    fn content(&mut self, ui: &mut egui::Ui, cx: &mut Context) {
        ui.horizontal(|ui| {
            ui.heading(format!("Profile {}", self.index));
            ui.label(cx.view_interval.to_string())
        });

        ScrollArea::vertical()
            .auto_shrink([false; 2])
            .show_viewport(ui, |ui, viewport| {
                let height = self.panel.height(None, &self.config, cx);
                ui.set_height(height);
                ui.set_width(ui.available_width());

                let rect = Rect::from_min_size(ui.min_rect().min, viewport.size());

                if let Some(ItemLocator { ref entry_id, irow }) = self.config.scroll_to_item {
                    let irow = irow.unwrap_or(0); // FIXME (Elliott): zoom to middle of entry
                    let prefix_height = self.panel.height(Some(entry_id), &self.config, cx);
                    let mut item_rect =
                        rect.translate(Vec2::new(0.0, prefix_height + irow as f32 * cx.row_height));
                    item_rect.set_height(cx.row_height);
                    ui.scroll_to_rect(item_rect, Some(egui::Align::Center));
                    self.config.scroll_to_item = None;
                }

                // Root panel has no label
                self.panel.content(ui, rect, viewport, &mut self.config, cx);
            });
    }

    fn node_selection(&mut self, ui: &mut egui::Ui, cx: &Context) {
        ui.subheading("Node Selection", cx);
        let total = self.panel.slots.len().saturating_sub(1) as u64;
        let min_node = &mut self.config.min_node;
        let max_node = &mut self.config.max_node;
        ui.add(Slider::new(min_node, 0..=total).text("First"));
        if *min_node > *max_node {
            *max_node = *min_node;
        }
        ui.add(Slider::new(max_node, 0..=total).text("Last"));
        if *min_node > *max_node {
            *min_node = *max_node;
        }
    }

    fn filter_by_kind(&mut self, ui: &mut egui::Ui, cx: &Context) {
        ui.subheading("Filter by Kind", cx);
        ui.horizontal_wrapped(|ui| {
            for kind in &self.config.kinds {
                let initial = self.config.kind_filter.contains(kind);
                let mut enabled = initial;
                ui.toggle_value(&mut enabled, kind);
                if initial != enabled {
                    if enabled {
                        self.config.kind_filter.insert(kind.clone());
                    } else {
                        self.config.kind_filter.remove(kind);
                    }
                }
            }
        });
    }

    fn expand_collapse(&mut self, ui: &mut egui::Ui, cx: &Context) {
        let mut toggle_all = |label, toggle| {
            for node in &mut self.panel.slots {
                for kind in &mut node.slots {
                    if kind.expanded == toggle && kind.label_text() == label {
                        kind.toggle_expanded();
                    }
                }
            }
        };

        ui.subheading("Expand/Collapse", cx);
        ui.label("Expand by kind:");
        ui.horizontal_wrapped(|ui| {
            for kind in &self.config.kinds {
                if ui.button(kind).clicked() {
                    toggle_all(kind.to_lowercase(), false);
                }
            }
        });
        ui.label("Collapse by kind:");
        ui.horizontal_wrapped(|ui| {
            for kind in &self.config.kinds {
                if ui.button(kind).clicked() {
                    toggle_all(kind.to_lowercase(), true);
                }
            }
        });
    }

    fn select_interval(&mut self, ui: &mut egui::Ui, cx: &mut Context) {
        ui.subheading("Interval", cx);
        let start_res = ui
            .horizontal(|ui| {
                ui.label("Start:");
                ui.text_edit_singleline(&mut cx.interval_select_state.start_buffer)
            })
            .inner;

        if let Some(error) = cx.interval_select_state.start_error {
            ui.label(RichText::new(error.to_string()).color(Color32::RED));
        }

        let stop_res = ui
            .horizontal(|ui| {
                ui.label("Stop:");
                ui.text_edit_singleline(&mut cx.interval_select_state.stop_buffer)
            })
            .inner;

        if let Some(error) = cx.interval_select_state.stop_error {
            ui.label(RichText::new(error.to_string()).color(Color32::RED));
        }

        if start_res.lost_focus()
            && cx.interval_select_state.start_buffer != cx.view_interval.start.to_string()
        {
            match Timestamp::parse(&cx.interval_select_state.start_buffer) {
                Ok(start) => {
                    // validate timestamp
                    if start > cx.view_interval.stop {
                        cx.interval_select_state.start_error =
                            Some(IntervalSelectError::StartAfterStop);
                        return;
                    }
                    if start > cx.total_interval.stop {
                        cx.interval_select_state.start_error =
                            Some(IntervalSelectError::StartAfterEnd);
                        return;
                    }
                    let target = Interval::new(start, cx.view_interval.stop);
                    ProfApp::zoom(cx, target);
                }
                Err(e) => {
                    cx.interval_select_state.start_error = Some(e.into());
                }
            }
        }
        if stop_res.lost_focus()
            && cx.interval_select_state.stop_buffer != cx.view_interval.stop.to_string()
        {
            match Timestamp::parse(&cx.interval_select_state.stop_buffer) {
                Ok(stop) => {
                    // validate timestamp
                    if stop < cx.view_interval.start {
                        cx.interval_select_state.stop_error =
                            Some(IntervalSelectError::StopBeforeStart);
                        return;
                    }
                    let target = Interval::new(cx.view_interval.start, stop);
                    ProfApp::zoom(cx, target);
                }
                Err(e) => {
                    cx.interval_select_state.stop_error = Some(e.into());
                }
            }
        }
    }

    fn controls(&mut self, ui: &mut egui::Ui, cx: &mut Context) {
        const WIDGET_PADDING: f32 = 8.0;
        ui.heading(format!("Profile {}: Controls", self.index));
        ui.add_space(WIDGET_PADDING);
        self.node_selection(ui, cx);
        ui.add_space(WIDGET_PADDING);
        self.filter_by_kind(ui, cx);
        ui.add_space(WIDGET_PADDING);
        self.expand_collapse(ui, cx);
        ui.add_space(WIDGET_PADDING);
        self.select_interval(ui, cx);
    }

    fn search(&mut self, cx: &mut Context) {
        // Invalidate cache if the search query changed.
        self.config.search_state.ensure_valid_cache(cx);

        // If search query empty, skip search. (Note: do this after
        // invalidating cache, otherwise we get leftover search results when
        // clearing the query.)
        if self.config.search_state.query.is_empty() {
            return;
        }

        // Expand meta tiles. (Including collapsed entries, if requested).
        self.panel.inflate_meta(&mut self.config, cx);

        // Search whatever data we have. Results are cached by entry/tile.
        self.panel.search(&mut self.config);

        // Cache is now full and we can highlight/render the entries.
    }

    fn search_box(&mut self, ui: &mut egui::Ui, cx: &mut Context) {
        ui.horizontal(|ui| {
            // Hack: need to estimate the button width or else the text box
            // overflows. Refer to the source for egui::widgets::Button::ui
            // for calculations.
            let button_label = "✖";
            let button_padding = ui.spacing().button_padding;
            let available_width = ui.available_width() - 2.0 * button_padding.x;
            let button_text: egui::WidgetText = "✖".into();
            let button_text =
                button_text.into_galley(ui, None, available_width, egui::TextStyle::Button);
            let button_size = button_text.size() + 2.0 * button_padding;

            let query_size = ui.available_size().x - button_size.x - ui.spacing().item_spacing.x;
            egui::TextEdit::singleline(&mut self.config.search_state.query)
                .desired_width(query_size)
                .show(ui);
            if ui.button(button_label).clicked() {
                self.config.search_state.query.clear();
            }
        });
        ui.horizontal(|ui| {
            ui.label("Search field:");
            let schema = &self.config.field_schema;
            let search_field = &mut self.config.search_state.search_field;
            egui::ComboBox::from_id_source("Search field")
                .selected_text(schema.get_name(*search_field).unwrap())
                .show_ui(ui, |ui| {
                    for field in schema.searchable() {
                        let name = schema.get_name(*field).unwrap();
                        ui.selectable_value(search_field, *field, name);
                    }
                });
        });
        ui.checkbox(
            &mut self.config.search_state.include_collapsed_entries,
            "Include collapsed processors",
        );

        self.search(cx);
    }

    fn search_results(&mut self, ui: &mut egui::Ui, cx: &mut Context) {
        if self.config.search_state.query.is_empty() {
            ui.label("Enter a search to see results displayed here.");
            return;
        }

        if self.config.search_state.result_set.is_empty() {
            ui.label("No results found. Expand search to include collapsed processors?");

            return;
        }

        let num_results = self.config.search_state.result_set.len();
        if num_results >= SearchState::MAX_SEARCH_RESULTS {
            ui.label(format!(
                "Found {} results. (Limited to {}.)",
                num_results,
                SearchState::MAX_SEARCH_RESULTS
            ));
        } else {
            ui.label(format!("Found {} results.", num_results));
        }

        self.config.search_state.build_entry_tree();

        ScrollArea::vertical()
            // Hack: estimate size of bottom UI.
            .max_height(ui.available_height() - 70.0)
            .auto_shrink([false; 2])
            .show(ui, |ui| {
                let root_tree = &self.config.search_state.entry_tree;
                for (level0_index, level0_subtree) in root_tree {
                    let level0_slot = &mut self.panel.slots[*level0_index as usize];
                    ui.collapsing(&level0_slot.long_name, |ui| {
                        for (level1_index, level1_subtree) in level0_subtree {
                            let level1_slot = &mut level0_slot.slots[*level1_index as usize];
                            ui.collapsing(&level1_slot.long_name, |ui| {
                                for level2_index in level1_subtree {
                                    let level2_slot =
                                        &mut level1_slot.slots[*level2_index as usize];
                                    ui.collapsing(&level2_slot.long_name, |ui| {
                                        let cache = &self.config.search_state.result_cache;
                                        let cache = cache.get(&level2_slot.entry_id).unwrap();
                                        for tile_cache in cache.values() {
                                            for item in tile_cache.values() {
                                                let button =
                                                    egui::widgets::Button::new(&item.title).small();
                                                if ui.add(button).clicked() {
                                                    let interval = item
                                                        .interval
                                                        .grow(item.interval.duration_ns() / 20);
                                                    ProfApp::zoom(cx, interval);
                                                    self.config.scroll_to_item =
                                                        Some(ItemLocator {
                                                            entry_id: level2_slot.entry_id.clone(),
                                                            irow: Some(item.irow),
                                                        });
                                                    self.config.scroll_to_item_uid =
                                                        Some(item.item_uid);
                                                    level2_slot.expanded = true;
                                                    level1_slot.expanded = true;
                                                    level0_slot.expanded = true;
                                                }
                                            }
                                        }
                                    });
                                }
                            });
                        }
                    });
                }
            });
    }

    fn search_controls(&mut self, ui: &mut egui::Ui, cx: &mut Context) {
        const WIDGET_PADDING: f32 = 8.0;
        ui.heading(format!("Profile {}: Search", self.index));
        ui.add_space(WIDGET_PADDING);
        self.search_box(ui, cx);
        ui.add_space(WIDGET_PADDING);
        self.search_results(ui, cx);
    }
}

enum PanDirection {
    Left,
    Right,
}

impl ProfApp {
    /// Called once before the first frame.
    pub fn new(
        cc: &eframe::CreationContext<'_>,
        mut data_sources: Vec<Box<dyn DeferredDataSource>>,
    ) -> Self {
        // This is also where you can customized the look at feel of egui using
        // `cc.egui_ctx.set_visuals` and `cc.egui_ctx.set_fonts`.

        // Load previous app state (if any).
        // Note that you must enable the `persistence` feature for this to work.
        let mut result: Self = if let Some(storage) = cc.storage {
            eframe::get_value(storage, eframe::APP_KEY).unwrap_or_default()
        } else {
            Default::default()
        };

        for data_source in &mut data_sources {
            data_source.fetch_info();
        }
        result.pending_data_sources.clear();
        result.pending_data_sources.extend(data_sources);

        result.windows.clear();

        result.cx.scale_factor = 1.0;

        #[cfg(not(target_arch = "wasm32"))]
        {
            result.last_update = Some(Instant::now());
        }

        let theme = if result.cx.toggle_dark_mode {
            egui::Visuals::dark()
        } else {
            egui::Visuals::light()
        };
        cc.egui_ctx.set_visuals(theme);

        result
    }

    fn update_interval_select_state(cx: &mut Context) {
        cx.interval_select_state.start_buffer = cx.view_interval.start.to_string();
        cx.interval_select_state.stop_buffer = cx.view_interval.stop.to_string();
        cx.interval_select_state.start_error = None;
        cx.interval_select_state.stop_error = None;
    }

    fn update_view_interval(cx: &mut Context, interval: Interval, origin: IntervalOrigin) {
        cx.view_interval = interval;

        let history = &mut cx.view_interval_history;
        let index = history.index;

        // Only keep at most one Pan origin in a row
        if !history.levels.is_empty()
            && history.origins[index] == IntervalOrigin::Pan
            && origin == IntervalOrigin::Pan
        {
            history.levels.truncate(index);
            history.origins.truncate(index);
        }

        history.levels.truncate(index + 1);
        history.levels.push(interval);
        history.origins.truncate(index + 1);
        history.origins.push(origin);
        history.index = history.levels.len() - 1;
    }

    fn pan(cx: &mut Context, percent: PercentageInteger, dir: PanDirection) {
        if percent.value() == 0 {
            return;
        }

        let duration = percent.apply_to(cx.view_interval.duration_ns());
        let sign = match dir {
            PanDirection::Left => -1,
            PanDirection::Right => 1,
        };
        let interval = cx.view_interval.translate(duration * sign);

        ProfApp::update_view_interval(cx, interval, IntervalOrigin::Pan);
        ProfApp::update_interval_select_state(cx);
    }

    fn zoom(cx: &mut Context, interval: Interval) {
        if cx.view_interval == interval {
            return;
        }

        ProfApp::update_view_interval(cx, interval, IntervalOrigin::Zoom);
        ProfApp::update_interval_select_state(cx);
    }

    fn undo_pan_zoom(cx: &mut Context) {
        if cx.view_interval_history.index == 0 {
            return;
        }
        cx.view_interval_history.index -= 1;
        cx.view_interval = cx.view_interval_history.levels[cx.view_interval_history.index];
        ProfApp::update_interval_select_state(cx);
    }

    fn redo_pan_zoom(cx: &mut Context) {
        if cx.view_interval_history.index + 1 >= cx.view_interval_history.levels.len() {
            return;
        }
        cx.view_interval_history.index += 1;
        cx.view_interval = cx.view_interval_history.levels[cx.view_interval_history.index];
        ProfApp::update_interval_select_state(cx);
    }

    fn zoom_in(cx: &mut Context) {
        let quarter = -cx.view_interval.duration_ns() / 4;
        Self::zoom(cx, cx.view_interval.grow(quarter));
    }

    fn zoom_out(cx: &mut Context) {
        let half = cx.view_interval.duration_ns() / 2;
        Self::zoom(
            cx,
            cx.view_interval.grow(half).intersection(cx.total_interval),
        );
    }

    fn multiply_scale_factor(cx: &mut Context, factor: f32) {
        cx.scale_factor = (cx.scale_factor * factor).min(4.0).max(0.25);
    }

    fn reset_scale_factor(cx: &mut Context) {
        cx.scale_factor = 1.0;
    }

    fn reset_ui(cx: &mut Context, windows: &mut [Window]) {
        cx.show_controls = false;
        for window in windows.iter_mut() {
            window.config.items_selected.clear();
        }
    }

    fn keyboard(ctx: &egui::Context, cx: &mut Context, windows: &mut [Window]) {
        // Focus is elsewhere, don't check any keys
        if ctx.memory(|m| m.focus().is_some()) {
            return;
        }

        enum Actions {
            ZoomIn,
            ZoomOut,
            UndoZoom,
            RedoZoom,
            ResetZoom,
            Pan(PercentageInteger, PanDirection),
            ExpandVertical,
            ShrinkVertical,
            ResetVertical,
            ToggleControls,
            ResetUI,
            NoAction,
        }
        let action = ctx.input(|i| {
            if i.modifiers.ctrl {
                if i.modifiers.alt {
                    if i.key_pressed(egui::Key::PlusEquals) {
                        Actions::ExpandVertical
                    } else if i.key_pressed(egui::Key::Minus) {
                        Actions::ShrinkVertical
                    } else if i.key_pressed(egui::Key::Num0) {
                        Actions::ResetVertical
                    } else {
                        Actions::NoAction
                    }
                } else if i.key_pressed(egui::Key::PlusEquals) {
                    Actions::ZoomIn
                } else if i.key_pressed(egui::Key::Minus) {
                    Actions::ZoomOut
                } else if i.key_pressed(egui::Key::ArrowLeft) {
                    Actions::UndoZoom
                } else if i.key_pressed(egui::Key::ArrowRight) {
                    Actions::RedoZoom
                } else if i.key_pressed(egui::Key::Num0) {
                    Actions::ResetZoom
                } else {
                    Actions::NoAction
                }
            } else if i.modifiers.shift {
                if i.key_pressed(egui::Key::ArrowLeft) {
                    Actions::Pan(Percentage::from(1), PanDirection::Left)
                } else if i.key_pressed(egui::Key::ArrowRight) {
                    Actions::Pan(Percentage::from(1), PanDirection::Right)
                } else {
                    Actions::NoAction
                }
            } else if i.key_pressed(egui::Key::H) {
                Actions::ToggleControls
<<<<<<< HEAD
            } else if i.key_pressed(egui::Key::Escape) {
                Actions::ResetUI
=======
            } else if i.key_pressed(egui::Key::ArrowLeft) {
                Actions::Pan(Percentage::from(5), PanDirection::Left)
            } else if i.key_pressed(egui::Key::ArrowRight) {
                Actions::Pan(Percentage::from(5), PanDirection::Right)
>>>>>>> 2f8dfcd2
            } else {
                Actions::NoAction
            }
        });
        match action {
            Actions::ZoomIn => ProfApp::zoom_in(cx),
            Actions::ZoomOut => ProfApp::zoom_out(cx),
            Actions::UndoZoom => ProfApp::undo_pan_zoom(cx),
            Actions::RedoZoom => ProfApp::redo_pan_zoom(cx),
            Actions::ResetZoom => ProfApp::zoom(cx, cx.total_interval),
            Actions::Pan(percent, dir) => ProfApp::pan(cx, percent, dir),
            Actions::ExpandVertical => ProfApp::multiply_scale_factor(cx, 2.0),
            Actions::ShrinkVertical => ProfApp::multiply_scale_factor(cx, 0.5),
            Actions::ResetVertical => ProfApp::reset_scale_factor(cx),
            Actions::ToggleControls => cx.show_controls = !cx.show_controls,
            Actions::ResetUI => ProfApp::reset_ui(cx, windows),
            Actions::NoAction => {}
        }
    }

    fn cursor(ui: &mut egui::Ui, cx: &mut Context) {
        // Hack: the UI rect we have at this point is not where the
        // timeline is being drawn. So fish out the coordinates we
        // need to draw the correct rect.

        // Sometimes slot_rect is None when initializing the UI
        if cx.slot_rect.is_none() {
            return;
        }

        let ui_rect = ui.min_rect();
        let slot_rect = cx.slot_rect.unwrap();
        let rect = Rect::from_min_max(
            Pos2::new(slot_rect.min.x, ui_rect.min.y),
            Pos2::new(slot_rect.max.x, ui_rect.max.y),
        );

        let response = ui.allocate_rect(rect, egui::Sense::drag());

        // Handle drag detection
        let mut drag_interval = None;

        let is_active_drag = response.dragged_by(egui::PointerButton::Primary);
        if is_active_drag && response.drag_started() {
            // On the beginning of a drag, save our position so we can
            // calculate the delta
            cx.drag_origin = response.interact_pointer_pos();
        }

        if let Some(origin) = cx.drag_origin {
            // We're in a drag, calculate the drag inetrval
            let current = response.interact_pointer_pos().unwrap();
            let min = origin.x.min(current.x);
            let max = origin.x.max(current.x);

            let start = (min - rect.left()) / rect.width();
            let start = cx.view_interval.lerp(start);
            let stop = (max - rect.left()) / rect.width();
            let stop = cx.view_interval.lerp(stop);

            let interval = Interval::new(start, stop);

            if is_active_drag {
                // Still in drag, draw a rectangle to show the dragged region
                let drag_rect =
                    Rect::from_min_max(Pos2::new(min, rect.min.y), Pos2::new(max, rect.max.y));
                let color = Color32::DARK_GRAY.linear_multiply(0.5);
                ui.painter().rect(drag_rect, 0.0, color, Stroke::NONE);

                drag_interval = Some(interval);
            } else if response.drag_released() {
                // Only set view interval if the drag was a certain amount
                const MIN_DRAG_DISTANCE: f32 = 4.0;
                if max - min > MIN_DRAG_DISTANCE {
                    ProfApp::zoom(cx, interval);
                }

                cx.drag_origin = None;
            }
        }

        // Handle hover detection
        if let Some(hover) = response.hover_pos() {
            let visuals = ui.style().interact_selectable(&response, false);

            // Draw vertical line through cursor
            const RADIUS: f32 = 12.0;
            let top = Pos2::new(hover.x, ui.min_rect().min.y);
            let mid_top = Pos2::new(hover.x, (hover.y - RADIUS).at_least(ui.min_rect().min.y));
            let mid_bottom = Pos2::new(hover.x, (hover.y + RADIUS).at_most(ui.min_rect().max.y));
            let bottom = Pos2::new(hover.x, ui.min_rect().max.y);
            ui.painter().line_segment([top, mid_top], visuals.fg_stroke);
            ui.painter()
                .line_segment([mid_bottom, bottom], visuals.fg_stroke);

            // Show timestamp popup

            const HOVER_PADDING: f32 = 8.0;
            let time = (hover.x - rect.left()) / rect.width();
            let time = cx.view_interval.lerp(time);

            // Hack: This avoids an issue where popups displayed normally are
            // forced to stack, even when an explicit position is
            // requested. Instead we display the popup manually via black magic
            let popup_size = if drag_interval.is_some() { 300.0 } else { 90.0 };
            let mut popup_rect = Rect::from_min_size(
                Pos2::new(top.x + HOVER_PADDING, top.y),
                Vec2::new(popup_size, 100.0),
            );
            // This is a hack to keep the time viewer on the screen when we
            // approach the right edge.
            if popup_rect.right() > ui.min_rect().right() {
                popup_rect = popup_rect
                    .translate(Vec2::new(ui.min_rect().right() - popup_rect.right(), 0.0));
            }
            let mut popup_ui = egui::Ui::new(
                ui.ctx().clone(),
                ui.layer_id(),
                ui.id(),
                popup_rect,
                popup_rect.expand(16.0),
            );
            egui::Frame::popup(ui.style()).show(&mut popup_ui, |ui| {
                if let Some(drag) = drag_interval {
                    ui.label(format!("{drag}"));
                } else {
                    ui.label(format!("t={time}"));
                }
            });

            // ui.show_tooltip_at("timestamp_tooltip", Some(top), format!("t={time}"));
        }
    }

    fn display_bindings(ui: &mut egui::Ui) {
        TableBuilder::new(ui)
            .striped(true)
            .cell_layout(egui::Layout::left_to_right(egui::Align::Center))
            .column(Column::auto())
            .column(Column::remainder())
            .body(|mut body| {
                let mut show_row = |a, b| {
                    body.row(20.0, |mut row| {
                        row.col(|ui| {
                            ui.strong(a);
                        });
                        row.col(|ui| {
                            ui.label(b);
                        });
                    });
                };
                show_row("Zoom to Interval", "Click and Drag");
                show_row("Pan 5%", "Left/Right Arrow");
                show_row("Pan 1%", "Shift + Left/Right Arrow");
                show_row("Zoom In", "Ctrl + Plus/Equals");
                show_row("Zoom Out", "Ctrl + Minus");
                show_row("Undo Pan/Zoom", "Ctrl + Left Arrow");
                show_row("Redo Pan/Zoom", "Ctrl + Right Arrow");
                show_row("Reset Pan/Zoom", "Ctrl + 0");
                show_row("Expand Vertical Spacing", "Ctrl + Alt + Plus/Equals");
                show_row("Shrink Vertical Spacing", "Ctrl + Alt + Minus");
                show_row("Reset Vertical Spacing", "Ctrl + Alt + 0");
                show_row("Toggle This Window", "H");
            });
    }

    fn compute_text_height(text: String, width: f32, ui: &mut egui::Ui) -> f32 {
        let style = ui.style();
        let font_id = TextStyle::Body.resolve(style);
        let visuals = style.noninteractive();
        let layout = ui
            .painter()
            .layout(text, font_id, visuals.text_color(), width);

        layout.size().y + style.spacing.item_spacing.y * 2.0
    }

    fn render_field_as_text(field: &Field) -> Vec<(String, Option<&'static str>)> {
        match field {
            Field::I64(value) => vec![(format!("{value}"), None)],
            Field::U64(value) => vec![(format!("{value}"), None)],
            Field::String(value) => vec![(value.to_string(), None)],
            Field::Interval(value) => vec![(format!("{value}"), None)],
            Field::ItemLink(ItemLink { title, .. }) => {
                vec![(title.to_string(), Some("Zoom to Item"))]
            }
            Field::Vec(fields) => fields.iter().flat_map(Self::render_field_as_text).collect(),
            Field::Empty => vec![("".to_string(), None)],
        }
    }

    fn compute_field_height(field: &Field, width: f32, ui: &mut egui::Ui) -> f32 {
        let text = Self::render_field_as_text(field);
        text.into_iter()
            .map(|(mut v, b)| {
                // Hack: if we have button text, guess how much space it will need
                // by extending the string.
                if let Some(b) = b {
                    v.push(' ');
                    v.push_str(b);
                }
                Self::compute_text_height(v, width, ui)
            })
            .sum()
    }

    fn render_field_as_ui(
        field: &Field,
        ui: &mut egui::Ui,
    ) -> Option<(ItemUID, ItemLocator, Interval)> {
        let mut result = None;
        let label = |ui: &mut egui::Ui, v| {
            ui.add(egui::Label::new(v).wrap(true));
        };
        let label_button = |ui: &mut egui::Ui, v, b| {
            label(ui, v);
            ui.button(b).clicked()
        };
        match field {
            Field::I64(value) => label(ui, &format!("{value}")),
            Field::U64(value) => label(ui, &format!("{value}")),
            Field::String(value) => label(ui, value),
            Field::Interval(value) => label(ui, &format!("{value}")),
            Field::ItemLink(ItemLink {
                title,
                item_uid,
                interval,
                entry_id,
            }) => {
                if label_button(ui, title, "Zoom to Item") {
                    result = Some((
                        *item_uid,
                        ItemLocator {
                            entry_id: entry_id.clone(),
                            irow: None,
                        },
                        *interval,
                    ));
                }
            }
            Field::Vec(fields) => {
                ui.vertical(|ui| {
                    for f in fields {
                        ui.horizontal(|ui| {
                            if let Some(x) = Self::render_field_as_ui(f, ui) {
                                result = Some(x);
                            }
                        });
                    }
                });
            }
            Field::Empty => {}
        }
        result
    }

    fn display_task_details(
        ui: &mut egui::Ui,
        item_meta: &ItemMeta,
        item_loc: &ItemLocator,
        field_schema: &FieldSchema,
        cx: &Context,
    ) -> Option<(ItemUID, ItemLocator, Interval)> {
        let mut result: Option<(ItemUID, ItemLocator, Interval)> = None;
        TableBuilder::new(ui)
            .striped(true)
            .cell_layout(egui::Layout::left_to_right(egui::Align::Center))
            .column(Column::auto())
            .column(Column::remainder())
            .body(|mut body| {
                let mut show_row = |k: &str, field: &Field| {
                    // We need to manually work out the height of the labels
                    // so that the table knows how large to make each row.
                    let width = body.widths()[1];

                    let ui = body.ui_mut();
                    let height = Self::compute_field_height(field, width, ui);

                    body.row(height, |mut row| {
                        row.col(|ui| {
                            ui.strong(k);
                        });
                        row.col(|ui| {
                            if let Some(x) = Self::render_field_as_ui(field, ui) {
                                result = Some(x);
                            }
                        });
                    });
                };

                show_row("Title", &Field::String(item_meta.title.to_string()));
                if cx.debug {
                    show_row("Item UID", &Field::U64(item_meta.item_uid.0));
                }
                for (field_id, field) in &item_meta.fields {
                    let name = field_schema.get_name(*field_id).unwrap();
                    show_row(name, field);
                }
            });
        ui.with_layout(egui::Layout::top_down(egui::Align::Center), |ui| {
            if ui.button("Zoom to Item").clicked() {
                result = Some((
                    item_meta.item_uid,
                    item_loc.clone(),
                    item_meta.original_interval,
                ));
            }
        });
        result
    }
}

impl eframe::App for ProfApp {
    /// Called to save state before shutdown.
    fn save(&mut self, storage: &mut dyn eframe::Storage) {
        eframe::set_value(storage, eframe::APP_KEY, self);
    }

    /// Called each time the UI needs repainting.
    fn update(&mut self, ctx: &egui::Context, _frame: &mut eframe::Frame) {
        let Self {
            pending_data_sources,
            windows,
            cx,
            #[cfg(not(target_arch = "wasm32"))]
            last_update,
            ..
        } = self;

        if let Some(mut source) = pending_data_sources.pop_front() {
            // We made one request, so we know there is always zero or one
            // elements in this list.
            if let Some(info) = source.get_infos().pop() {
                let window = Window::new(source, info, windows.len() as u64);
                if windows.is_empty() {
                    cx.total_interval = window.config.interval;
                } else {
                    cx.total_interval = cx.total_interval.union(window.config.interval);
                }
                ProfApp::zoom(cx, cx.total_interval);
                windows.push(window);
            } else {
                pending_data_sources.push_front(source);
            }
        }

        for window in windows.iter_mut() {
            for tile in window.config.data_source.get_summary_tiles() {
                if let Some(entry) = window.find_summary(&tile.entry_id) {
                    // If the entry doesn't exist, we already zoomed away and
                    // are no longer interested in this tile.
                    entry
                        .tiles
                        .entry(tile.tile_id)
                        .and_modify(|t| *t = Some(tile.data));
                }
            }

            for tile in window.config.data_source.get_slot_tiles() {
                if let Some(entry) = window.find_slot(&tile.entry_id) {
                    // If the entry doesn't exist, we already zoomed away and
                    // are no longer interested in this tile.
                    entry
                        .tiles
                        .entry(tile.tile_id)
                        .and_modify(|t| *t = Some(tile.data));
                }
            }

            for tile in window.config.data_source.get_slot_meta_tiles() {
                if let Some(entry) = window.find_slot(&tile.entry_id) {
                    // If the entry doesn't exist, we already zoomed away and
                    // are no longer interested in this tile.
                    entry
                        .tile_metas
                        .entry(tile.tile_id)
                        .and_modify(|t| *t = Some(tile.data));
                }
            }
        }

        let mut _fps = 0.0;
        #[cfg(not(target_arch = "wasm32"))]
        {
            let now = Instant::now();
            if let Some(last) = last_update {
                _fps = 1.0 / now.duration_since(*last).as_secs_f64();
            }
            *last_update = Some(now);
        }

        #[cfg(not(target_arch = "wasm32"))]
        egui::TopBottomPanel::top("top_panel").show(ctx, |ui| {
            egui::menu::bar(ui, |ui| {
                ui.menu_button("File", |ui| {
                    if ui.button("Quit").clicked() {
                        _frame.close();
                    }
                });
            });
        });

        egui::SidePanel::left("side_panel").show(ctx, |ui| {
            let body = TextStyle::Body.resolve(ui.style()).size;
            let heading = TextStyle::Heading.resolve(ui.style()).size;
            // Just set this on every frame for now
            cx.subheading_size = (heading + body) * 0.5;

            const WIDGET_PADDING: f32 = 8.0;
            ui.add_space(WIDGET_PADDING);

            for window in windows.iter_mut() {
                egui::Frame::group(ui.style()).show(ui, |ui| {
                    ui.set_width(ui.available_width());
                    window.controls(ui, cx);
                });
            }

            for window in windows.iter_mut() {
                egui::Frame::group(ui.style()).show(ui, |ui| {
                    ui.set_width(ui.available_width());
                    window.search_controls(ui, cx);
                });
            }

            ui.with_layout(egui::Layout::bottom_up(egui::Align::LEFT), |ui| {
                ui.horizontal(|ui| {
                    ui.spacing_mut().item_spacing.x = 0.0;
                    ui.label("powered by ");
                    ui.hyperlink_to("egui", "https://github.com/emilk/egui");
                    ui.label(" and ");
                    ui.hyperlink_to(
                        "eframe",
                        "https://github.com/emilk/egui/tree/master/crates/eframe",
                    );
                    ui.label(".");
                });

                ui.horizontal(|ui| {
                    let mut current_theme = if cx.toggle_dark_mode {
                        egui::Visuals::dark()
                    } else {
                        egui::Visuals::light()
                    };

                    current_theme.light_dark_radio_buttons(ui);
                    if current_theme.dark_mode != cx.toggle_dark_mode {
                        cx.toggle_dark_mode = current_theme.dark_mode;
                        ctx.set_visuals(current_theme);
                    }

                    ui.toggle_value(&mut cx.debug, "🛠 Debug");
                });

                ui.horizontal(|ui| {
                    if ui.button("Show Controls").clicked() {
                        cx.show_controls = true;
                    }

                    #[cfg(not(target_arch = "wasm32"))]
                    {
                        ui.label(format!("FPS: {_fps:.0}"));
                    }
                });

                ui.separator();
                egui::warn_if_debug_build(ui);
            });
        });

        egui::CentralPanel::default().show(ctx, |ui| {
            // Use body font to figure out how tall to draw rectangles.
            let font_id = TextStyle::Body.resolve(ui.style());
            let row_height = ui.fonts(|f| f.row_height(&font_id));
            // Just set this on every frame for now
            cx.row_height = row_height * cx.scale_factor;

            let mut remaining = windows.len();
            // Only wrap in a frame if more than one profile
            if remaining > 1 {
                for window in windows.iter_mut() {
                    egui::Frame::group(ui.style()).show(ui, |ui| {
                        ui.push_id(window.index, |ui| {
                            ui.set_height(ui.available_height() / (remaining as f32));
                            ui.set_width(ui.available_width());
                            window.content(ui, cx);
                            remaining -= 1;
                        });
                    });
                }
            } else {
                for window in windows.iter_mut() {
                    window.content(ui, cx);
                }
            }

            Self::cursor(ui, cx);
        });

        egui::Window::new("Controls")
            .open(&mut cx.show_controls)
            .resizable(false)
            .show(ctx, Self::display_bindings);

        for window in windows.iter_mut() {
            let mut zoom_target = None;
            window
                .config
                .items_selected
                .retain(|_, (item_meta, item_loc)| {
                    let mut enabled = true;
                    let short_title: String = item_meta.title.chars().take(50).collect();
                    egui::Window::new(short_title)
                        .id(egui::Id::new(item_meta.item_uid.0))
                        .open(&mut enabled)
                        .resizable(true)
                        .show(ctx, |ui| {
                            let target = Self::display_task_details(
                                ui,
                                item_meta,
                                item_loc,
                                &window.config.field_schema,
                                cx,
                            );
                            if target.is_some() {
                                zoom_target = target;
                            }
                        });
                    enabled
                });
            if let Some((item_uid, item_loc, interval)) = zoom_target {
                let interval = interval.grow(interval.duration_ns() / 20);
                ProfApp::zoom(cx, interval);
                window.expand_slot(&item_loc.entry_id);
                window.config.scroll_to_item = Some(item_loc);
                window.config.scroll_to_item_uid = Some(item_uid);
            }
        }

        Self::keyboard(ctx, cx, windows);

        // Keep repainting as long as we have outstanding requests.
        if !pending_data_sources.is_empty()
            || windows
                .iter()
                .any(|w| w.config.data_source.outstanding_requests() > 0)
        {
            ctx.request_repaint_after(Duration::from_millis(50));
        }
    }
}

trait UiExtra {
    fn subheading(&mut self, text: impl Into<egui::RichText>, cx: &Context) -> egui::Response;
    fn show_tooltip(
        &mut self,
        id_source: impl core::hash::Hash,
        rect: &Rect,
        text: impl Into<egui::WidgetText>,
    );
    fn show_tooltip_ui(
        &mut self,
        id_source: impl core::hash::Hash,
        rect: &Rect,
        add_contents: impl FnOnce(&mut egui::Ui),
    );
    fn show_tooltip_at(
        &mut self,
        id_source: impl core::hash::Hash,
        suggested_position: Option<Pos2>,
        text: impl Into<egui::WidgetText>,
    );
}

impl UiExtra for egui::Ui {
    fn subheading(&mut self, text: impl Into<egui::RichText>, cx: &Context) -> egui::Response {
        self.add(egui::Label::new(
            text.into().heading().size(cx.subheading_size),
        ))
    }

    /// This is a method for showing a fast, very responsive
    /// tooltip. The standard hover methods force a delay (presumably
    /// to confirm the mouse has stopped), this bypasses that. Best
    /// used in situations where the user might quickly skim over the
    /// content (e.g., utilization plots).
    fn show_tooltip(
        &mut self,
        id_source: impl core::hash::Hash,
        rect: &Rect,
        text: impl Into<egui::WidgetText>,
    ) {
        self.show_tooltip_ui(id_source, rect, |ui| {
            ui.add(egui::Label::new(text));
        });
    }
    fn show_tooltip_ui(
        &mut self,
        id_source: impl core::hash::Hash,
        rect: &Rect,
        add_contents: impl FnOnce(&mut egui::Ui),
    ) {
        egui::containers::show_tooltip_for(
            self.ctx(),
            self.auto_id_with(id_source),
            rect,
            add_contents,
        );
    }
    fn show_tooltip_at(
        &mut self,
        id_source: impl core::hash::Hash,
        suggested_position: Option<Pos2>,
        text: impl Into<egui::WidgetText>,
    ) {
        egui::containers::show_tooltip_at(
            self.ctx(),
            self.auto_id_with(id_source),
            suggested_position,
            |ui| {
                ui.add(egui::Label::new(text));
            },
        );
    }
}

#[cfg(not(target_arch = "wasm32"))]
pub fn start(data_sources: Vec<Box<dyn DeferredDataSource>>) {
    env_logger::try_init().unwrap_or(()); // Log to stderr (if you run with `RUST_LOG=debug`).

    let native_options = eframe::NativeOptions::default();
    eframe::run_native(
        "Legion Prof",
        native_options,
        Box::new(|cc| Box::new(ProfApp::new(cc, data_sources))),
    )
    .expect("failed to start eframe");
}

#[cfg(target_arch = "wasm32")]
pub fn start(data_sources: Vec<Box<dyn DeferredDataSource>>) {
    // Redirect `log` message to `console.log` and friends:
    eframe::WebLogger::init(log::LevelFilter::Debug).ok();

    let web_options = eframe::WebOptions::default();

    wasm_bindgen_futures::spawn_local(async {
        eframe::WebRunner::new()
            .start(
                "the_canvas_id", // hardcode it
                web_options,
                Box::new(|cc| Box::new(ProfApp::new(cc, data_sources))),
            )
            .await
            .expect("failed to start eframe");
    });
}<|MERGE_RESOLUTION|>--- conflicted
+++ resolved
@@ -1877,15 +1877,12 @@
                 }
             } else if i.key_pressed(egui::Key::H) {
                 Actions::ToggleControls
-<<<<<<< HEAD
             } else if i.key_pressed(egui::Key::Escape) {
                 Actions::ResetUI
-=======
             } else if i.key_pressed(egui::Key::ArrowLeft) {
                 Actions::Pan(Percentage::from(5), PanDirection::Left)
             } else if i.key_pressed(egui::Key::ArrowRight) {
                 Actions::Pan(Percentage::from(5), PanDirection::Right)
->>>>>>> 2f8dfcd2
             } else {
                 Actions::NoAction
             }
